from datetime import datetime, date
from typing import Optional, List
from pydantic import BaseModel, ConfigDict, EmailStr, Field


# ============== SCHEMAS EXISTENTES ==============
class Message(BaseModel):
    message: str


class UserSchema(BaseModel):
    username: str
    email: EmailStr
    password: str


class UpdateUserSchema(BaseModel):
    username: str
    password: str


class UserPublic(BaseModel):
    id: int
    username: str
    email: EmailStr
    model_config = ConfigDict(from_attributes=True)


class Token(BaseModel):
    access_token: str
    token_type: str


class TokenData(BaseModel):
    user_email: str | None = None


<<<<<<< HEAD
# ============== SCHEMAS PARA CANDIDATOS ==============
class ApplicantBase(BaseModel):
    """Schema base para candidatos"""
    # Campos principais que sempre aparecem
    nome: str = ""
    email: str = ""
    telefone_celular: str = ""
    titulo_profissional: str = ""
    area_atuacao: str = ""
    nivel_profissional: str = ""
    nivel_academico: str = ""
    remuneracao: float = 0.0


class ApplicantCreate(ApplicantBase):
    """Schema para criar candidato"""
    id_applicants: str
    # Informações básicas
    telefone_recado: str = ""
    telefone: str = ""
    infos_basicas_objetivo_profissional: str = ""
    infos_basicas_inserido_por: str = ""
    infos_basicas_email: str = ""
    infos_basicas_local: str = ""
    infos_basicas_sabendo_de_nos_por: str = ""
    infos_basicas_codigo_profissional: int = 0
    infos_basicas_nome: str = ""
    
    # Informações pessoais
    data_aceite: str = ""
    cpf: str = ""
    fonte_indicacao: str = ""
    email_secundario: str = ""
    data_nascimento: Optional[datetime] = None
    sexo: str = ""
    estado_civil: str = ""
    pcd: str = ""
    endereco: str = ""
    skype: str = ""
    url_linkedin: str = ""
    facebook: str = ""
    
    # Informações profissionais
    conhecimentos_tecnicos: str = ""
    certificacoes: str = ""
    outras_certificacoes: str = ""
    
    # Formação e idiomas
    nivel_ingles: str = ""
    nivel_espanhol: str = ""
    outro_idioma: str = ""
    instituicao_ensino_superior: str = ""
    cursos: str = ""
    ano_conclusao: str = ""
    download_cv: str = ""
    qualificacoes: str = ""
    experiencias: str = ""
    outro_curso: str = ""
    
    # Cargo atual
    id_ibrati: int = 0
    email_corporativo: str = ""
    cargo_atual: str = ""
    projeto_atual: str = ""
    cliente: str = ""
    unidade: str = ""
    data_admissao: Optional[datetime] = None
    data_ultima_promocao: Optional[datetime] = None
    nome_superior_imediato: str = ""
    email_superior_imediato: str = ""
    
    # CVs
    cv_pt: str = ""
    cv_en: str = ""


class ApplicantUpdate(BaseModel):
    """Schema para atualizar candidato - campos opcionais"""
    nome: Optional[str] = None
    email: Optional[str] = None
    telefone_celular: Optional[str] = None
    titulo_profissional: Optional[str] = None
    area_atuacao: Optional[str] = None
    nivel_profissional: Optional[str] = None
    nivel_academico: Optional[str] = None
    remuneracao: Optional[float] = None
    conhecimentos_tecnicos: Optional[str] = None
    certificacoes: Optional[str] = None
    nivel_ingles: Optional[str] = None
    nivel_espanhol: Optional[str] = None
    qualificacoes: Optional[str] = None
    experiencias: Optional[str] = None


class ApplicantPublic(BaseModel):
    """Schema público do candidato - sem dados sensíveis"""
    id: int
    id_applicants: str
    nome: str
    email: str
    titulo_profissional: str
    area_atuacao: str
    nivel_profissional: str
    nivel_academico: str
    nivel_ingles: str
    nivel_espanhol: str
    conhecimentos_tecnicos: str
    certificacoes: str
    created_at: datetime
    
    model_config = ConfigDict(from_attributes=True)


class ApplicantDetailed(ApplicantPublic):
    """Schema detalhado do candidato - para usuários autenticados"""
    telefone_celular: str
    remuneracao: float
    data_nascimento: Optional[datetime]
    endereco: str
    url_linkedin: str
    qualificacoes: str
    experiencias: str
    cargo_atual: str
    cliente: str
    updated_at: datetime
    
    model_config = ConfigDict(from_attributes=True)


# ============== SCHEMAS PARA VAGAS ==============
class JobBase(BaseModel):
    """Schema base para vagas"""
    titulo_vaga: str = ""
    cliente: str = ""
    tipo_contratacao: str = ""
    nivel_profissional: str = ""
    nivel_academico: str = ""
    areas_atuacao: str = ""
    cidade: str = ""
    estado: str = ""


class JobCreate(JobBase):
    """Schema para criar vaga"""
    id_vaga: str
    # Informações básicas
    data_requicisao: Optional[datetime] = None
    limite_esperado_para_contratacao: Optional[datetime] = None
    vaga_sap: str = ""
    solicitante_cliente: str = ""
    empresa_divisao: str = ""
    requisitante: str = ""
    analista_responsavel: str = ""
    categoria_contratacao: str = ""
    prazo_contratacao: str = ""
    objetivo_vaga: str = ""
    prioridade_vaga: str = ""
    origem_vaga: str = ""
    superior_imediato: str = ""
    
    # Perfil da vaga
    nome: str = ""
    telefone: str = ""
    pais: str = ""
    bairro: str = ""
    regiao: str = ""
    local_trabalho: str = ""
    vaga_especifica_para_pcd: str = ""
    faixa_etaria: str = ""
    horario_trabalho: str = ""
    nivel_ingles: str = ""
    nivel_espanhol: str = ""
    outro_idioma: str = ""
    principais_atividades: str = ""
    competencia_tecnicas_e_comportamentais: str = ""
    demais_observacoes: str = ""
    viagens_requeridas: str = ""
    equipamentos_necessarios: str = ""
    
    # Benefícios
    valor_venda: float = 0.0
    valor_compra_1: str = ""
    valor_compra_2: str = ""
    data_inicial: Optional[datetime] = None
    data_final: Optional[datetime] = None
    habilidades_comportamentais_necessarias: str = ""
    nome_substituto: str = ""


class JobUpdate(BaseModel):
    """Schema para atualizar vaga"""
    titulo_vaga: Optional[str] = None
    cliente: Optional[str] = None
    tipo_contratacao: Optional[str] = None
    nivel_profissional: Optional[str] = None
    nivel_academico: Optional[str] = None
    areas_atuacao: Optional[str] = None
    cidade: Optional[str] = None
    estado: Optional[str] = None
    principais_atividades: Optional[str] = None
    competencia_tecnicas_e_comportamentais: Optional[str] = None
    valor_venda: Optional[float] = None
    limite_esperado_para_contratacao: Optional[datetime] = None


class JobPublic(BaseModel):
    """Schema público da vaga"""
    id: int
    id_vaga: str
    titulo_vaga: str
    cliente: str
    tipo_contratacao: str
    categoria_contratacao: str
    nivel_profissional: str
    nivel_academico: str
    areas_atuacao: str
    cidade: str
    estado: str
    principais_atividades: str
    competencia_tecnicas_e_comportamentais: str
    valor_venda: float
    limite_esperado_para_contratacao: Optional[datetime]
    created_at: datetime
    
    model_config = ConfigDict(from_attributes=True)


class JobDetailed(JobPublic):
    """Schema detalhado da vaga"""
    vaga_sap: str
    solicitante_cliente: str
    requisitante: str
    analista_responsavel: str
    objetivo_vaga: str
    prioridade_vaga: str
    demais_observacoes: str
    habilidades_comportamentais_necessarias: str
    updated_at: datetime
    
    model_config = ConfigDict(from_attributes=True)


# ============== SCHEMAS PARA PROSPECTS ==============
class ProspectBase(BaseModel):
    """Schema base para prospects"""
    vaga_id: str
    titulo: str = ""
    modalidade: str = ""
    nome: str = ""
    situacao_candidado: str = ""


class ProspectCreate(ProspectBase):
    """Schema para criar prospect"""
    quantidade_prospects: int = 0
    codigo: int = 0
    data_candidatura: Optional[datetime] = None
    ultima_atualizacao: Optional[datetime] = None
    comentario: str = ""
    recrutador: str = ""
    job_id: Optional[int] = None


class ProspectUpdate(BaseModel):
    """Schema para atualizar prospect"""
    situacao_candidado: Optional[str] = None
    comentario: Optional[str] = None
    recrutador: Optional[str] = None


class ProspectPublic(BaseModel):
    """Schema público do prospect"""
    id: int
    vaga_id: str
    titulo: str
    modalidade: str
    nome: str
    situacao_candidado: str
    data_candidatura: Optional[datetime]
    ultima_atualizacao: Optional[datetime]
    recrutador: str
    created_at: datetime
    
    model_config = ConfigDict(from_attributes=True)


# ============== SCHEMAS PARA ANÁLISE IA ==============
class JobMatchCreate(BaseModel):
    """Schema para criar match candidato-vaga"""
    applicant_id: int
    job_id: int
    compatibility_score: float = 0.0
    technical_score: float = 0.0
    experience_score: float = 0.0
    location_score: float = 0.0
    salary_score: float = 0.0
    analysis_details: str = ""
    recommendations: str = ""
    is_recommended: bool = False


class JobMatchPublic(BaseModel):
    """Schema público do match"""
    id: int
    applicant_id: int
    job_id: int
    compatibility_score: float
    technical_score: float
    experience_score: float
    location_score: float
    salary_score: float
    is_recommended: bool
    created_at: datetime
    
    model_config = ConfigDict(from_attributes=True)


class JobMatchDetailed(JobMatchPublic):
    """Schema detalhado do match com dados do candidato e vaga"""
    analysis_details: str
    recommendations: str
    applicant: ApplicantPublic
    job: JobPublic
    
    model_config = ConfigDict(from_attributes=True)


# ============== SCHEMAS PARA BUSCA E FILTROS ==============
class ApplicantFilter(BaseModel):
    """Filtros para busca de candidatos"""
    nome: Optional[str] = None
    area_atuacao: Optional[str] = None
    nivel_profissional: Optional[str] = None
    nivel_academico: Optional[str] = None
    nivel_ingles: Optional[str] = None
    cidade: Optional[str] = None
    remuneracao_min: Optional[float] = None
    remuneracao_max: Optional[float] = None
    conhecimentos_tecnicos: Optional[str] = None


class JobFilter(BaseModel):
    """Filtros para busca de vagas"""
    titulo_vaga: Optional[str] = None
    cliente: Optional[str] = None
    tipo_contratacao: Optional[str] = None
    nivel_profissional: Optional[str] = None
    nivel_academico: Optional[str] = None
    cidade: Optional[str] = None
    estado: Optional[str] = None
    valor_min: Optional[float] = None
    valor_max: Optional[float] = None
    areas_atuacao: Optional[str] = None


class MatchRequest(BaseModel):
    """Request para análise de compatibilidade"""
    applicant_id: Optional[int] = None
    job_id: Optional[int] = None
    limit: int = Field(default=10, ge=1, le=100)
    min_score: float = Field(default=0.0, ge=0.0, le=1.0)


class MatchResponse(BaseModel):
    """Response com matches encontrados"""
    matches: List[JobMatchDetailed]
    total: int
    message: str


# ============== SCHEMAS PARA ANÁLISE BULK ==============
class BulkAnalysisRequest(BaseModel):
    """Request para análise em lote"""
    job_ids: Optional[List[int]] = None
    applicant_ids: Optional[List[int]] = None
    recalculate: bool = False
    min_score: float = Field(default=0.5, ge=0.0, le=1.0)


class BulkAnalysisResponse(BaseModel):
    """Response da análise em lote"""
    processed: int
    matches_created: int
    matches_updated: int
    message: str


# ============== SCHEMAS PARA DASHBOARD ==============
class DashboardStats(BaseModel):
    """Estatísticas do dashboard"""
    total_applicants: int
    total_jobs: int
    total_prospects: int
    total_matches: int
    matches_this_month: int
    top_areas: List[dict]
    recent_matches: List[JobMatchPublic]
=======
class NasdaqReportLine(BaseModel):
    date: date
    close: float
    volume: int
    open: float
    high: float
    low: float
>>>>>>> 692810ce
<|MERGE_RESOLUTION|>--- conflicted
+++ resolved
@@ -6,6 +6,7 @@
 # ============== SCHEMAS EXISTENTES ==============
 class Message(BaseModel):
     message: str
+
 
 
 class UserSchema(BaseModel):
@@ -19,6 +20,11 @@
     password: str
 
 
+class UpdateUserSchema(BaseModel):
+    username: str
+    password: str
+
+
 class UserPublic(BaseModel):
     id: int
     username: str
@@ -35,7 +41,6 @@
     user_email: str | None = None
 
 
-<<<<<<< HEAD
 # ============== SCHEMAS PARA CANDIDATOS ==============
 class ApplicantBase(BaseModel):
     """Schema base para candidatos"""
@@ -432,13 +437,4 @@
     total_matches: int
     matches_this_month: int
     top_areas: List[dict]
-    recent_matches: List[JobMatchPublic]
-=======
-class NasdaqReportLine(BaseModel):
-    date: date
-    close: float
-    volume: int
-    open: float
-    high: float
-    low: float
->>>>>>> 692810ce
+    recent_matches: List[JobMatchPublic]