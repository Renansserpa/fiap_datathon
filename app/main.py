--- conflicted
+++ resolved
@@ -1,19 +1,13 @@
 
 from fastapi import FastAPI
-<<<<<<< HEAD
 import auth, users, webscrapper
 from fastapi.staticfiles import StaticFiles
 from fastapi.responses import FileResponse
-=======
-
-from . import auth, users
->>>>>>> 692810ce
 
 app = FastAPI()
 app.get('/')
 
 app.include_router(users.router)
-<<<<<<< HEAD
 app.include_router(auth.router)
 app.include_router(webscrapper.router)
 app.include_router(candidates.router)
@@ -30,7 +24,4 @@
     version="1.0.0",
     docs_url="/docs",
     openapi_url="/openapi.yaml"
-)
-=======
-app.include_router(auth.router)
->>>>>>> 692810ce
+)